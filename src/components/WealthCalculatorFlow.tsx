--- conflicted
+++ resolved
@@ -1,6 +1,5 @@
-<<<<<<< HEAD
 import React, { useState } from 'react';
-import { ArrowRight, ArrowLeft, AlertTriangle, TrendingUp, Users, Heart, Brain, Clock, Shield, Calculator } from 'lucide-react';
+import { ArrowRight, AlertTriangle, TrendingUp, Users, Heart, Brain, Clock, Shield, Calculator } from 'lucide-react';
 import { calculateWealthExtinction } from '../api/calculate-wealth-api';
 import { performBasicCalculation } from '../api/tiered-calculation-api';
 import { AgeSlider } from './AgeSlider';
@@ -12,23 +11,12 @@
 import { CalculatorData } from '../types/calculator';
 
 // Type for form section names
-type FormSection = keyof CalculatorData;
-=======
-import React, { useState, useEffect } from 'react';
-import { calculateWealthExtinction } from '../api/calculate-wealth-api';
-
-// This is a simplified version of the component for demonstration purposes
-// In a real implementation, this would include all the input forms and validation
->>>>>>> 0fa913cd
-
-// This is a multi-step form implementation of the calculator
 const WealthCalculatorFlow: React.FC<{
   onComplete: (data: any) => void;
   onBack: () => void;
 }> = ({ onComplete, onBack }) => {
   const [currentStep, setCurrentStep] = useState(1);
   const [isCalculating, setIsCalculating] = useState(false);
-<<<<<<< HEAD
   const [calculationError, setCalculationError] = useState<string | null>(null);
   const { currencyInfo } = useCurrency();
   const { user } = useAuth();
@@ -1221,112 +1209,11 @@
         return null;
     }
   };
-=======
-  const [calculatorData, setCalculatorData] = useState({
-    inputs: {
-      coreIdentity: {
-        age: 35,
-        maritalStatus: 'married',
-        location: {
-          city: 'Mumbai',
-          state: 'Maharashtra',
-          cityType: 'metro'
-        },
-        financialSophistication: 'moderate'
-      },
-      financialFoundation: {
-        currentNetWorth: 5000000, // ₹50L
-        annualIncome: 1200000, // ₹12L
-        primaryIncomeSource: 'salary',
-        investmentAllocation: {
-          stocks: 0.6,
-          bonds: 0.3,
-          realEstate: 0.1,
-          alternatives: 0
-        }
-      },
-      childrenContext: {
-        children: [
-          {
-            name: 'Arjun',
-            age: 8,
-            academicPerformance: 'above_average',
-            educationAspirations: 'private_premium'
-          },
-          {
-            name: 'Meera',
-            age: 5,
-            academicPerformance: 'exceptional',
-            educationAspirations: 'international'
-          }
-        ]
-      },
-      familyCareContext: {
-        parents: [
-          {
-            name: 'Father',
-            age: 65,
-            healthStatus: 'good',
-            financialIndependence: 'independent'
-          },
-          {
-            name: 'Mother',
-            age: 62,
-            healthStatus: 'fair',
-            financialIndependence: 'occasional_support'
-          }
-        ],
-        siblings: [],
-        spouseParents: []
-      },
-      behavioralProfile: {
-        riskTolerance: 'moderate',
-        marketCrashResponse: 'worry_hold',
-        planningApproach: 'important_overwhelming'
-      },
-      complexityAnalysis: {
-        complexityScore: 6.8,
-        sandwichGenerationOverload: true
-      }
-    }
-  });
-
-  // Simulate form completion and calculation
-  const handleCalculate = async () => {
-    setIsCalculating(true);
-    
-    try {
-      // Call the API to calculate wealth extinction
-      const results = await calculateWealthExtinction(calculatorData.inputs);
-      
-      // Complete the calculation flow
-      onComplete({
-        inputs: calculatorData.inputs,
-        results
-      });
-    } catch (error) {
-      console.error('Calculation error:', error);
-      // Handle error state
-    } finally {
-      setIsCalculating(false);
-    }
-  };
-
-  // For demo purposes, automatically calculate after a short delay
-  useEffect(() => {
-    const timer = setTimeout(() => {
-      handleCalculate();
-    }, 1000);
-    
-    return () => clearTimeout(timer);
-  }, []);
->>>>>>> 0fa913cd
 
   return (
     <div className="min-h-screen bg-white p-6">
       <div className="max-w-md mx-auto">
         <h1 className="text-2xl font-bold text-center mb-6">Wealth Extinction Calculator</h1>
-<<<<<<< HEAD
         
         {/* Progress Bar */}
         <div className="mb-8">
@@ -1364,20 +1251,6 @@
             {currentStep === 5 ? <Calculator className="w-5 h-5" /> : <ArrowRight className="w-5 h-5" />}
           </button>
         </div>
-=======
-        
-        {isCalculating ? (
-          <div className="text-center py-12">
-            <div className="w-16 h-16 border-4 border-purple-600 border-t-transparent rounded-full animate-spin mx-auto mb-4"></div>
-            <p className="text-lg text-gray-700">Calculating your family's wealth timeline...</p>
-            <p className="text-sm text-gray-500 mt-2">This may take a few moments</p>
-          </div>
-        ) : (
-          <div className="text-center py-12">
-            <p className="text-lg text-gray-700">Preparing your calculation...</p>
-          </div>
-        )}
->>>>>>> 0fa913cd
       </div>
     </div>
   );
